//! Periodic interrupt timer (PIT) driver and futures
//!
//! The PIT timer channels are the most precise timers in the HAL. PIT timers run on the periodic clock
//! frequency.
//!
//! A single hardware PIT instance has four PIT channels. Use [`new`](PeriodicTimer::new()) to acquire these four
//! channels.
//!
//! # Example
//!
//! Delay for 100us using PIT channel 3.
//!
//! ```no_run
//! use imxrt_async_hal as hal;
//! use hal::ral::{ccm, pit};
//! use hal::{ccm::{CCM, ClockGate}, PIT};
//!
//! let mut ccm = ccm::CCM::take().map(CCM::from_ral).unwrap();
//! let mut perclock = ccm.perclock.enable(&mut ccm.handle);
//! let (_, _, _, mut pit) = pit::PIT::take().map(|mut pit| {
//!     perclock.set_clock_gate_pit(&mut pit, ClockGate::On);
//!     PIT::new(pit, &perclock)
//! }).unwrap();
//!
//! # async {
//! pit.delay_us(100).await;
//! # };
//! ```

use crate::ral;

use core::{
    future::Future,
    marker::PhantomPinned,
    pin::Pin,
    sync::atomic,
    task::{Context, Poll, Waker},
    time::Duration,
};

/// Periodic interrupt timer (PIT)
///
<<<<<<< HEAD
/// See the [module-level documentation](crate::pit) for more information.
=======
/// The PIT timer channels are the most precise timers in the HAL. PIT timers run on the periodic clock
/// frequency.
///
/// A single hardware PIT instance has four PIT channels. Use [`new`](PIT::new()) to acquire these four
/// channels.
///
/// # Example
///
/// Delay for 100us using PIT channel 3.
///
/// ```no_run
/// use imxrt_async_hal as hal;
/// use hal::ral::{ccm, pit};
/// use hal::{ccm::{CCM, ClockGate}, PIT};
///
/// let mut ccm = ccm::CCM::take().map(CCM::from_ral).unwrap();
/// let mut perclock = ccm.perclock.enable(&mut ccm.handle);
/// let (_, _, _, mut pit) = pit::PIT::take().map(|mut pit| {
///     perclock.set_clock_gate_pit(&mut pit, ClockGate::On);
///     PIT::new(pit, &perclock)
/// }).unwrap();
///
/// # async {
/// pit.delay_us(100).await;
/// # };
/// ```
>>>>>>> be400de3
#[cfg_attr(docsrs, doc(cfg(feature = "pit")))]
pub struct PIT {
    channel: register::ChannelInstance,
    hz: u32,
}

impl PIT {
    /// Acquire four PIT channels from the RAL's PIT instance
    pub fn new(pit: ral::pit::Instance, clock: &crate::ccm::PerClock) -> (PIT, PIT, PIT, PIT) {
        ral::write_reg!(ral::pit, pit, MCR, MDIS: MDIS_0);
        // Reset all PIT channels
        //
        // PIT channels may be used by a systems boot ROM, or another
        // user. Set them to a known, good state.
        ral::write_reg!(ral::pit, pit, TCTRL0, 0);
        ral::write_reg!(ral::pit, pit, TCTRL1, 0);
        ral::write_reg!(ral::pit, pit, TCTRL2, 0);
        ral::write_reg!(ral::pit, pit, TCTRL3, 0);

        unsafe {
            cortex_m::peripheral::NVIC::unmask(crate::ral::interrupt::PIT);
            let hz = clock.frequency();
            (
                PIT {
                    channel: register::ChannelInstance::zero(),
                    hz,
                },
                PIT {
                    channel: register::ChannelInstance::one(),
                    hz,
                },
                PIT {
                    channel: register::ChannelInstance::two(),
                    hz,
                },
                PIT {
                    channel: register::ChannelInstance::three(),
                    hz,
                },
            )
        }
    }
    /// Wait for `microseconds` to elapse
    pub fn delay_us(&mut self, microseconds: u32) -> Delay<'_> {
        Delay {
            channel: &mut self.channel,
            ticks: ticks(microseconds, self.hz),
            _pin: PhantomPinned,
        }
    }

    /// Wait for the specified `duration` to elapse
    ///
    /// If the microseconds represented by the duration cannot be represented by a `u32`, the
    /// delay will saturate at `u32::max_value()` microseconds.
    pub fn delay(&mut self, duration: Duration) -> Delay<'_> {
        use core::convert::TryFrom;
        self.delay_us(u32::try_from(duration.as_micros()).unwrap_or(u32::max_value()))
    }

    /// Returns the PIT clock period
    pub fn clock_period(&self) -> Duration {
        Duration::from_nanos((1_000_000_000 / self.hz) as u64)
    }
}

static mut WAKERS: [Option<Waker>; 4] = [None, None, None, None];

/// A future that yields once the PIT timer elapses
///
/// Use [`delay_us`](crate::pit::PIT::delay_us) to create a `Delay`.
pub struct Delay<'a> {
    channel: &'a mut register::ChannelInstance,
    ticks: u32,
    _pin: PhantomPinned,
}

impl<'a> Future for Delay<'a> {
    type Output = ();

    fn poll(self: Pin<&mut Self>, cx: &mut Context<'_>) -> Poll<Self::Output> {
        let ticks = self.ticks;
        // Safety: future is safely Unpin; only exposed as !Unpin, just in case.
        let this = unsafe { Pin::into_inner_unchecked(self) };
        poll_delay(&mut this.channel, cx, ticks)
    }
}

fn ticks(delay_us: u32, hz: u32) -> u32 {
    let delay_ns: u32 = delay_us.saturating_mul(1_000);
    let period_ns = 1_000_000_000 / hz;
    delay_ns
        .checked_div(period_ns)
        .unwrap_or(0)
        .saturating_sub(1)
}

fn poll_delay(
    channel: &mut register::ChannelInstance,
    cx: &mut Context<'_>,
    ticks: u32,
) -> Poll<()> {
    if ral::read_reg!(register, channel, TFLG, TIF == 1) {
        // Complete! W1C
        ral::write_reg!(register, channel, TFLG, TIF: 1);
        Poll::Ready(())
    } else if ral::read_reg!(register, channel, TCTRL) != 0 {
        // We're active; do nothing
        Poll::Pending
    } else {
        // Neither complete nor active; prepare to run
        ral::write_reg!(register, channel, LDVAL, ticks);
        unsafe {
            WAKERS[channel.index()] = Some(cx.waker().clone());
        }
        atomic::compiler_fence(atomic::Ordering::SeqCst);
        ral::modify_reg!(register, channel, TCTRL, TIE: 1);
        ral::modify_reg!(register, channel, TCTRL, TEN: 1);
        Poll::Pending
    }
}

impl<'a> Drop for Delay<'a> {
    fn drop(&mut self) {
        poll_cancel(&mut self.channel);
    }
}

fn poll_cancel(channel: &mut register::ChannelInstance) {
    ral::write_reg!(register, channel, TCTRL, 0);
}

interrupts! {
    handler!{unsafe fn PIT() {
        use register::ChannelInstance;

        [
            ChannelInstance::zero(),
            ChannelInstance::one(),
            ChannelInstance::two(),
            ChannelInstance::three(),
        ]
            .iter_mut()
            .zip(WAKERS.iter_mut())
            .filter(|(channel, _)| ral::read_reg!(register, channel, TFLG, TIF == 1))
            .for_each(|(channel, waker)| {
                ral::write_reg!(register, channel, TCTRL, 0);
                if let Some(waker) = waker.take() {
                    waker.wake();
                }
            });
    }}
}

/// The auto-generated RAL API is cumbersome. This is a macro-compatible API that makes it
/// easier to work with.
///
/// The approach here is to
///
/// - take the RAL flags, and remove the channel number (copy-paste from RAL)
/// - expose a 'Channel' as a collection of PIT channel registers (copy-paste from RAL)
mod register {
    #![allow(unused, non_snake_case, non_upper_case_globals)] // Compatibility with RAL

    use crate::ral::{RORegister, RWRegister};

    #[repr(C)]
    pub struct ChannelRegisterBlock {
        /// Timer Load Value Register
        pub LDVAL: RWRegister<u32>,

        /// Current Timer Value Register
        pub CVAL: RORegister<u32>,

        /// Timer Control Register
        pub TCTRL: RWRegister<u32>,

        /// Timer Flag Register
        pub TFLG: RWRegister<u32>,
    }

    pub struct ChannelInstance {
        addr: u32,
        idx: usize,
        _marker: ::core::marker::PhantomData<*const ChannelRegisterBlock>,
    }

    impl ::core::ops::Deref for ChannelInstance {
        type Target = ChannelRegisterBlock;
        #[inline(always)]
        fn deref(&self) -> &ChannelRegisterBlock {
            unsafe { &*(self.addr as *const _) }
        }
    }

    const PIT_BASE_ADDRESS: u32 = 0x4008_4000;
    const PIT_CHANNEL_0_ADDRESS: u32 = PIT_BASE_ADDRESS + 0x100;
    const PIT_CHANNEL_1_ADDRESS: u32 = PIT_BASE_ADDRESS + 0x110;
    const PIT_CHANNEL_2_ADDRESS: u32 = PIT_BASE_ADDRESS + 0x120;
    const PIT_CHANNEL_3_ADDRESS: u32 = PIT_BASE_ADDRESS + 0x130;

    impl ChannelInstance {
        const unsafe fn new(addr: u32, idx: usize) -> Self {
            ChannelInstance {
                addr,
                idx,
                _marker: core::marker::PhantomData,
            }
        }
        pub const fn index(&self) -> usize {
            self.idx
        }
        pub const unsafe fn zero() -> Self {
            Self::new(PIT_CHANNEL_0_ADDRESS, 0)
        }
        pub const unsafe fn one() -> Self {
            Self::new(PIT_CHANNEL_1_ADDRESS, 1)
        }
        pub const unsafe fn two() -> Self {
            Self::new(PIT_CHANNEL_2_ADDRESS, 2)
        }
        pub const unsafe fn three() -> Self {
            Self::new(PIT_CHANNEL_3_ADDRESS, 3)
        }
    }

    /// Timer Load Value Register
    pub mod LDVAL {

        /// Timer Start Value
        pub mod TSV {
            /// Offset (0 bits)
            pub const offset: u32 = 0;
            /// Mask (32 bits: 0xffffffff << 0)
            pub const mask: u32 = 0xffffffff << offset;
            /// Read-only values (empty)
            pub mod R {}
            /// Write-only values (empty)
            pub mod W {}
            /// Read-write values (empty)
            pub mod RW {}
        }
    }

    /// Current Timer Value Register
    pub mod CVAL {

        /// Current Timer Value
        pub mod TVL {
            /// Offset (0 bits)
            pub const offset: u32 = 0;
            /// Mask (32 bits: 0xffffffff << 0)
            pub const mask: u32 = 0xffffffff << offset;
            /// Read-only values (empty)
            pub mod R {}
            /// Write-only values (empty)
            pub mod W {}
            /// Read-write values (empty)
            pub mod RW {}
        }
    }

    /// Timer Control Register
    pub mod TCTRL {

        /// Timer Enable
        pub mod TEN {
            /// Offset (0 bits)
            pub const offset: u32 = 0;
            /// Mask (1 bit: 1 << 0)
            pub const mask: u32 = 1 << offset;
            /// Read-only values (empty)
            pub mod R {}
            /// Write-only values (empty)
            pub mod W {}
            /// Read-write values
            pub mod RW {

                /// 0b0: Timer n is disabled.
                pub const TEN_0: u32 = 0b0;

                /// 0b1: Timer n is enabled.
                pub const TEN_1: u32 = 0b1;
            }
        }

        /// Timer Interrupt Enable
        pub mod TIE {
            /// Offset (1 bits)
            pub const offset: u32 = 1;
            /// Mask (1 bit: 1 << 1)
            pub const mask: u32 = 1 << offset;
            /// Read-only values (empty)
            pub mod R {}
            /// Write-only values (empty)
            pub mod W {}
            /// Read-write values
            pub mod RW {

                /// 0b0: Interrupt requests from Timer n are disabled.
                pub const TIE_0: u32 = 0b0;

                /// 0b1: Interrupt will be requested whenever TIF is set.
                pub const TIE_1: u32 = 0b1;
            }
        }

        /// Chain Mode
        pub mod CHN {
            /// Offset (2 bits)
            pub const offset: u32 = 2;
            /// Mask (1 bit: 1 << 2)
            pub const mask: u32 = 1 << offset;
            /// Read-only values (empty)
            pub mod R {}
            /// Write-only values (empty)
            pub mod W {}
            /// Read-write values
            pub mod RW {

                /// 0b0: Timer is not chained.
                pub const CHN_0: u32 = 0b0;

                /// 0b1: Timer is chained to previous timer. For example, for Channel 2, if this field is set, Timer 2 is chained to Timer 1.
                pub const CHN_1: u32 = 0b1;
            }
        }
    }

    /// Timer Flag Register
    pub mod TFLG {

        /// Timer Interrupt Flag
        pub mod TIF {
            /// Offset (0 bits)
            pub const offset: u32 = 0;
            /// Mask (1 bit: 1 << 0)
            pub const mask: u32 = 1 << offset;
            /// Read-only values (empty)
            pub mod R {}
            /// Write-only values (empty)
            pub mod W {}
            /// Read-write values
            pub mod RW {

                /// 0b0: Timeout has not yet occurred.
                pub const TIF_0: u32 = 0b0;

                /// 0b1: Timeout has occurred.
                pub const TIF_1: u32 = 0b1;
            }
        }
    }
}<|MERGE_RESOLUTION|>--- conflicted
+++ resolved
@@ -3,7 +3,7 @@
 //! The PIT timer channels are the most precise timers in the HAL. PIT timers run on the periodic clock
 //! frequency.
 //!
-//! A single hardware PIT instance has four PIT channels. Use [`new`](PeriodicTimer::new()) to acquire these four
+//! A single hardware PIT instance has four PIT channels. Use [`new`](PIT::new()) to acquire these four
 //! channels.
 //!
 //! # Example
@@ -40,36 +40,7 @@
 
 /// Periodic interrupt timer (PIT)
 ///
-<<<<<<< HEAD
 /// See the [module-level documentation](crate::pit) for more information.
-=======
-/// The PIT timer channels are the most precise timers in the HAL. PIT timers run on the periodic clock
-/// frequency.
-///
-/// A single hardware PIT instance has four PIT channels. Use [`new`](PIT::new()) to acquire these four
-/// channels.
-///
-/// # Example
-///
-/// Delay for 100us using PIT channel 3.
-///
-/// ```no_run
-/// use imxrt_async_hal as hal;
-/// use hal::ral::{ccm, pit};
-/// use hal::{ccm::{CCM, ClockGate}, PIT};
-///
-/// let mut ccm = ccm::CCM::take().map(CCM::from_ral).unwrap();
-/// let mut perclock = ccm.perclock.enable(&mut ccm.handle);
-/// let (_, _, _, mut pit) = pit::PIT::take().map(|mut pit| {
-///     perclock.set_clock_gate_pit(&mut pit, ClockGate::On);
-///     PIT::new(pit, &perclock)
-/// }).unwrap();
-///
-/// # async {
-/// pit.delay_us(100).await;
-/// # };
-/// ```
->>>>>>> be400de3
 #[cfg_attr(docsrs, doc(cfg(feature = "pit")))]
 pub struct PIT {
     channel: register::ChannelInstance,
