--- conflicted
+++ resolved
@@ -39,15 +39,24 @@
 //!
 //! # Example
 //!
-//! Prepare the I2C3 peripheral at 400KHz, using Teensy pins 16 and 17.
+//! Prepare the I2C3 peripheral at 400KHz. Note that this example does not demonstrate how
+//! to set up the I2C peripheral clocks, and enable clock gates.
 //!
 //! ```no_run
 //! use imxrt_async_hal as hal;
 //! use hal::{
-//!     ccm, iomuxc, I2C, I2CClockSpeed,
-//!     ral::{ccm::CCM, iomuxc::IOMUXC, lpi2c::LPI2C3},
+//!     iomuxc, I2C, I2CClockSpeed,
+//!     ral::{self, ccm::CCM, iomuxc::IOMUXC, lpi2c::LPI2C3},
 //! };
 //! # const PINCONFIG: iomuxc::Config = iomuxc::Config::zero();
+//! const SOURCE_CLOCK_HZ: u32 = 24_000_000;
+//! const SOURCE_CLOCK_DIVIDER: u32 = 3;
+//!
+//! let ccm = CCM::take().unwrap();
+//! // LPI2C clock selection: 24MHz XTAL, divide by 3
+//! ral::modify_reg!(ral::ccm, ccm, CSCDR2, LPI2C_CLK_SEL: 1, LPI2C_CLK_PODF: SOURCE_CLOCK_DIVIDER - 1);
+//! // LPI2C3 clock gate on
+//! ral::modify_reg!(ral::ccm, ccm, CCGR2, CG5: 0b11);
 //!
 //! let mut pads = IOMUXC::take()
 //!     .map(iomuxc::new)
@@ -56,13 +65,10 @@
 //! iomuxc::configure(&mut pads.ad_b1.p07, PINCONFIG);
 //! iomuxc::configure(&mut pads.ad_b1.p06, PINCONFIG);
 //!
-//! let mut ccm = CCM::take().map(ccm::CCM::from_ral).unwrap();
-//! let mut i2c_clock = ccm.i2c_clock.enable(&mut ccm.handle);
 //! let mut i2c3 = LPI2C3::take().and_then(hal::instance::i2c).unwrap();
-//! i2c_clock.set_clock_gate(&mut i2c3, ccm::ClockGate::On);
-//!
-//! let mut i2c = I2C::new(i2c3, pads.ad_b1.p07, pads.ad_b1.p06, &i2c_clock);
-//! i2c.set_clock_speed(I2CClockSpeed::KHz400).unwrap();
+//!
+//! let mut i2c = I2C::new(i2c3, pads.ad_b1.p07, pads.ad_b1.p06);
+//! i2c.set_clock_speed(I2CClockSpeed::KHz400, SOURCE_CLOCK_HZ / SOURCE_CLOCK_DIVIDER).unwrap();
 //!
 //! # async {
 //! # const DEVICE_ADDRESS: u8 = 0;
@@ -90,87 +96,7 @@
 
 /// The I2C driver instance
 ///
-<<<<<<< HEAD
 /// See the [module-level documentation](mod@crate::i2c) for more information.
-=======
-/// The I2C driver utilizes the internal transmit and receive FIFOs to send and
-/// receive data. When the transmit buffer is nearly full, the driver yields.
-/// When the transmit buffer can support more data, an I2C interrupt
-/// fires and wakes the executor. This cycle continues until all of the
-/// caller's data is transmitted.
-///
-/// When the receive buffer does not have any data, but the caller is awaiting
-/// data, the drier yields. Once there's at least one byte in the receive buffer,
-/// an I2C interrupt fires and wakers the executor. This cycle continues until
-/// all of the caller's receive buffer is filled.
-///
-/// The driver also yields when waiting for stop and repeated start conditions.
-///
-/// The I2C clock speed is unspecified out of construction. Use [`set_clock_speed`](I2C::set_clock_speed())
-/// to select a valid I2C clock speed.
-///
-/// The RAL instances are available in `ral::lpi2c`.
-///
-/// # Pin configuration
-///
-/// You may need to configure the SCL and SDA pins to support your clock speed and data rate. The snippet below
-/// provides one possible configuration that supports both 100KHz and 400KHz I2C clock speeds.
-///
-/// ```
-/// use imxrt_async_hal as hal;
-/// use hal::iomuxc;
-///
-/// const PINCONFIG: iomuxc::Config = iomuxc::Config::zero()
-///     .set_open_drain(iomuxc::OpenDrain::Enabled)
-///     .set_slew_rate(iomuxc::SlewRate::Fast)
-///     .set_drive_strength(iomuxc::DriveStrength::R0_4)
-///     .set_speed(iomuxc::Speed::Fast)
-///     .set_pull_keep(iomuxc::PullKeep::Enabled)
-///     .set_pull_keep_select(iomuxc::PullKeepSelect::Pull)
-///     .set_pullupdown(iomuxc::PullUpDown::Pullup22k);
-/// ```
-///
-/// # Example
-///
-/// Prepare the I2C3 peripheral at 400KHz. Note that this example does not demonstrate how
-/// to set up the I2C peripheral clocks, and enable clock gates.
-///
-/// ```no_run
-/// use imxrt_async_hal as hal;
-/// use hal::{
-///     iomuxc, I2C, I2CClockSpeed,
-///     ral::{self, ccm::CCM, iomuxc::IOMUXC, lpi2c::LPI2C3},
-/// };
-/// # const PINCONFIG: iomuxc::Config = iomuxc::Config::zero();
-/// const SOURCE_CLOCK_HZ: u32 = 24_000_000;
-/// const SOURCE_CLOCK_DIVIDER: u32 = 3;
-///
-/// let ccm = CCM::take().unwrap();
-/// // LPI2C clock selection: 24MHz XTAL, divide by 3
-/// ral::modify_reg!(ral::ccm, ccm, CSCDR2, LPI2C_CLK_SEL: 1, LPI2C_CLK_PODF: SOURCE_CLOCK_DIVIDER - 1);
-/// // LPI2C3 clock gate on
-/// ral::modify_reg!(ral::ccm, ccm, CCGR2, CG5: 0b11);
-///
-/// let mut pads = IOMUXC::take()
-///     .map(iomuxc::new)
-///     .unwrap();
-///
-/// iomuxc::configure(&mut pads.ad_b1.p07, PINCONFIG);
-/// iomuxc::configure(&mut pads.ad_b1.p06, PINCONFIG);
-///
-/// let mut i2c3 = LPI2C3::take().and_then(hal::instance::i2c).unwrap();
-///
-/// let mut i2c = I2C::new(i2c3, pads.ad_b1.p07, pads.ad_b1.p06);
-/// i2c.set_clock_speed(I2CClockSpeed::KHz400, SOURCE_CLOCK_HZ / SOURCE_CLOCK_DIVIDER).unwrap();
-///
-/// # async {
-/// # const DEVICE_ADDRESS: u8 = 0;
-/// let output = [1, 2, 3, 4];
-/// let mut input = [0; 7];
-/// i2c.write_read(DEVICE_ADDRESS, &output, &mut input).await.unwrap();
-/// # };
-/// ```
->>>>>>> d9eb40bd
 #[cfg_attr(docsrs, doc(cfg(feature = "i2c")))]
 pub struct I2C<SCL, SDA> {
     i2c: Instance,
@@ -358,7 +284,6 @@
     } else {
         Ok(())
     }
-<<<<<<< HEAD
 }
 
 /// Disable the I2C interrupts enabled in `enable_interrupts`
@@ -389,41 +314,4 @@
     Receive(usize),
     StopSetup,
     Stop,
-}
-
-/// ```no_run
-/// use imxrt_async_hal as hal;
-/// use hal::ral::{ccm::CCM, lpi2c::LPI2C2};
-///
-/// let hal::ccm::CCM {
-///     mut handle,
-///     i2c_clock,
-///     ..
-/// } = CCM::take().map(hal::ccm::CCM::from_ral).unwrap();
-/// let mut i2c_clock = i2c_clock.enable(&mut handle);
-/// let mut i2c2 = LPI2C2::take().unwrap();
-/// i2c_clock.set_clock_gate(&mut i2c2, hal::ccm::ClockGate::On);
-/// ```
-#[cfg(doctest)]
-struct ClockingWeakRalInstance;
-
-/// ```no_run
-/// use imxrt_async_hal as hal;
-/// use hal::ral::{ccm::CCM, lpi2c::LPI2C2};
-///
-/// let hal::ccm::CCM {
-///     mut handle,
-///     i2c_clock,
-///     ..
-/// } = CCM::take().map(hal::ccm::CCM::from_ral).unwrap();
-/// let mut i2c_clock = i2c_clock.enable(&mut handle);
-/// let mut i2c2: hal::instance::I2C<hal::iomuxc::consts::U2> = LPI2C2::take()
-///     .and_then(hal::instance::i2c)
-///     .unwrap();
-/// i2c_clock.set_clock_gate(&mut i2c2, hal::ccm::ClockGate::On);
-/// ```
-#[cfg(doctest)]
-struct ClockingStrongHalInstance;
-=======
-}
->>>>>>> d9eb40bd
+}